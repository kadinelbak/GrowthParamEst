module V1SimpleODE

using StatsBase
using CSV
using Plots
using DataFrames
using DifferentialEquations
using SciMLSensitivity
using LsqFit
using RecursiveArrayTools
using DiffEqParamEstim
using Optimization
using ForwardDiff
using OptimizationOptimJL
using OptimizationBBO
using BlackBoxOptim
using Statistics

"""
<<<<<<< HEAD
    extract_day_averages_from_df(dfTemp)

Extracts non-missing values from a DataFrame and assigns time indices.
Returns two Float64 arrays: time points `x` and values `y`. Note that names 
for lines need to follow this pattern <celltype>_<drug_concentration>_<treated/untreated>_<Day#>_<Tile-#>_<Well/Sample>.
example: `A2780cis_15and20__Treated_Day1_Tile-1_A5`.
"""
function extract_day_averages_from_df(df::DataFrame)
    # 1) keep only the Tile rows you care about
    df = filter(row -> occursin(r"_Tile-\d+_[^AC]\d", row.Image), df)

    # 2) pull out the day number
    extract_day(name::AbstractString) = begin
        m = match(r"(?i)day(\d+)", name)
        m !== nothing ? parse(Int, m.captures[1]) : missing
    end
    df.day = extract_day.(df.Image)
    df = dropmissing(df, :day)

    # 3) group by day, chunk into 18-tile batches, compute means
    grouped = groupby(df, :day)
    new_rows = Vector{NamedTuple{(:Day, :Average), Tuple{Int,Float64}}}()
    for g in grouped
        for i in 1:18:nrow(g)
            chunk = g[i : min(i+17, nrow(g)), :]
            avg = mean(chunk[!, Symbol("Area µm^2")])
            push!(new_rows, (Day = unique(chunk.day)[1], Average = avg))
        end
    end

    # 4) assemble and show the small DataFrame
    df_avg = DataFrame(new_rows)
    println("This is what the data looks like:\n", df_avg)

    # 5) turn into plain Float64 vectors
    x = Float64.(df_avg.Day)
    y = Float64.(df_avg.Average)

    return x, y
end
=======
    extract_sample_trajectories(file_name)
>>>>>>> be329322

    Takes a data file that has two columns. One column of names that are formatted like so:
    "...Replicate2...Day2...Classifier..." and will average all the replicate of each respective day and classifier until you
    ouput a  
"""

<<<<<<< HEAD
Extracts non-missing values from the column "Day Averages" in the given DataFrame and assigns time indices.
Returns two Float64 arrays: time points `x` and values `y`. Note that names for lines need to follow this pattern <celltype>_<drug_concentration>_<treated/untreated>_<Day#>_<Tile-#>_<Well/Sample>.

"""

function extractData(df::DataFrame)
=======
function extract_sample_trajectories(file_path::String)
    df = CSV.read(file_path, DataFrame)

    # Rename columns for clarity
    rename!(df, Dict(names(df)[1] => :Sample, names(df)[2] => :Count))

    # === Extract day number from the Sample string ===
    df[!, :Day] = [occursin(r"Day\d+", s) ? parse(Int, match(r"Day(\d+)", s).captures[1]) : missing for s in df.Sample]

    # === Extract base sample name by removing Replicate and Day identifiers ===
    df[!, :Base] = [replace(s, r"_Replicate\d+_Day\d+" => "") for s in df.Sample]

    # Sort for consistency
    sort!(df, [:Base, :Day])

    # === Group and average every blank replicates per Base + Day ===
    grouped = groupby(df, [:Base, :Day])
    summarized = combine(grouped, :Count => mean => :Avg)

    # === Prepare storage and plotting ===
    results = Dict{String, NamedTuple{(:x, :y), Tuple{Vector{Int}, Vector{Float64}}}}()
    plot(title="Sample Group Trajectories", xlabel="Day", ylabel="Avg Cell Count", legend=:topright)

    for base in unique(summarized.Base)
        sub = summarized[summarized.Base .== base, :]
        x = sub.Day
        y = sub.Avg

        # Save result
        results[base] = (x = x, y = y)

        # Log to terminal
        println("\nGroup: $base")
        println("  Days (x): ", x)
        println("  Averages (y): ", y)

        # Add to plot
        plot!(x, y, label=base, lw=2)
    end

    display(current())
    return results
end

"""
    extractData(file_name)

    Takes a data file that has one column. One column that has a header of "Day Averages"
"""

function extractData(file_name)
    df = CSV.read(file_name, DataFrame)

>>>>>>> be329322
    x = []
    y = []
    current_day = 1
    for row in eachrow(df)
        val = row[:"Day Averages"]
        if !ismissing(val) && !isempty(strip(string(val)))  # Filters out missing or blank cells
            push!(x, current_day)
            push!(y, val)  # No need to parse
            current_day += 1
        end
    end

    x = Float64.(x)
    y = Float64.(y)
    
    return x, y
<<<<<<< HEAD
end
=======
end 
>>>>>>> be329322

"""
    setUpProblem(model, xdata, ydata, solver, u0, p, tspan, bounds)

Sets up and solves an ODE fitting problem using BlackBoxOptim.
Returns optimized parameters, solution, and the problem object.
"""
function setUpProblem(model, x, y, solver, u0, p0, tspan, bounds)
    prob = ODEProblem(model, u0, tspan, p0)
    solve(prob, solver, saveat=x, reltol=1e-16, abstol=1e-16)

    loss = build_loss_objective(
        prob, solver,
        L2Loss(x, y),
        Optimization.AutoForwardDiff();
        maxiters=10_000, verbose=false
    )

    result = bboptimize(
        loss;
        SearchRange = collect(zip(first.(bounds), last.(bounds))),
        Method      = :de_rand_1_bin,
        MaxTime     = 100.0,
        TraceMode   = :silent
    )

    p̂      = best_candidate(result)
    prob̂   = ODEProblem(model, [y[1]], tspan, p̂)
    x_dense = range(x[1], x[end], length=1000)
    sol̂    = solve(prob̂, solver, reltol=1e-12, abstol=1e-12, saveat=x_dense)

    return p̂, sol̂, prob̂
end

"""
    calculate_bic(prob, xdata, ydata, solver, params)

Calculates the Bayesian Information Criterion (BIC) and Sum of Squared Residuals (SSR) for a solved ODE model.
"""
function calculate_bic(prob, x, y, solver, p)
    sol = solve(prob, solver, reltol=1e-15, abstol=1e-15, saveat=x)
    resid = y .- getindex.(sol.u, 1)
    ssr   = sum(resid .^ 2)
    k     = length(p)
    n     = length(x)
    bic   = n * log(ssr / n) + k * log(n)
    bic, ssr
end

"""
    pQuickStat(x, y, optimized_params, optimized_sol, optimized_prob, bic, ssr)

Displays a plot of model fit and prints model parameters, BIC, and SSR.
"""
function pQuickStat(x, y, p, sol, prob, bic, ssr)
    println("→ Optimized params: ", p)
    println("→ SSR: ", ssr)
    println("→ BIC: ", bic)

    plt = scatter(x, y;
        label   = "Data",
        legend  = :bottomright,
        xlabel  = "Day",
        ylabel  = "Average",
        title   = "Model Fit"
    )
    plot!(plt, sol.t, getindex.(sol.u,1); label="Model", lw=2)
    display(plt)
end



function run_single_fit(
    df::DataFrame,
    p0::Vector{<:Real};
    model         = logistic_growth!,
    fixed_params  = nothing,
    solver        = Rodas5(),
    bounds        = nothing,
    show_stats::Bool = true
)
    # wrap for fixed_params
    if fixed_params !== nothing
        old_model = model
        model = (du,u,p,t) -> old_model(du, u, vcat(p, fixed_params), t)
    end

    nparams = length(p0)
    bounds === nothing && (bounds = [(0.0, Inf) for _ in 1:nparams])

    df_avg = extract_day_averages_from_df(df)
    x      = Float64.(df_avg.Day)
    y      = Float64.(df_avg.Average)
    tspan  = (x[1], x[end])
    u0     = [y[1]]

    p̂, sol̂, prob̂ = setUpProblem(model, x, y, solver, u0, p0, tspan, bounds)
    bic, ssr       = calculate_bic(prob̂, x, y, solver, p̂)
    show_stats && pQuickStat(x, y, p̂, sol̂, prob̂, bic, ssr)

    return (params = p̂, bic = bic, ssr = ssr, sol = sol̂)
end

# ────────────────────────────────────────────────────────────────────────────
# 1. Compare two models on the same dataset
# ────────────────────────────────────────────────────────────────────────────
"""
compare_models(
    df::DataFrame,
    name1::String, model1::Function, p0_1::Vector{<:Real};
    name2::String, model2::Function, p0_2::Vector{<:Real};
    solver               = Rodas5(),
    bounds1              = nothing,
    bounds2              = nothing,
    fixed_params1        = nothing,
    fixed_params2        = nothing,
    show_stats::Bool     = false,
    output_csv::String   = "model_comparison.csv"
)

Fits two candidate models to the same dataset via `run_single_fit`,
plots both curves over the data, prints parameter/BIC/SSR, and writes a CSV summary.
"""
function compare_models(
    df::DataFrame,
    name1::String, model1::Function, p0_1::Vector{<:Real},
    name2::String, model2::Function, p0_2::Vector{<:Real};
    solver             = Rodas5(),
    bounds1            = nothing,
    bounds2            = nothing,
    fixed_params1      = nothing,
    fixed_params2      = nothing,
    show_stats::Bool   = false,
    output_csv::String = "model_comparison.csv"
)
    # Fit model 1
    fit1 = run_single_fit(
        df, p0_1;
        model        = model1,
        fixed_params = fixed_params1,
        solver       = solver,
        bounds       = bounds1,
        show_stats   = show_stats
    )

    # Fit model 2
    fit2 = run_single_fit(
        df, p0_2;
        model        = model2,
        fixed_params = fixed_params2,
        solver       = solver,
        bounds       = bounds2,
        show_stats   = show_stats
    )

    # Extract data for plotting
    df_avg = extract_day_averages_from_df(df)
    x, y   = Float64.(df_avg.Day), Float64.(df_avg.Average)

    # Plot
    plt = scatter(
        x, y;
        label  = "Data",
        xlabel = "Day",
        ylabel = "Value",
        title  = "Model Comparison: $name1 vs $name2",
        legend = :bottomright
    )
    plot!(plt, fit1.sol.t, getindex.(fit1.sol.u,1);
          label=name1, lw=2)
    plot!(plt, fit2.sol.t, getindex.(fit2.sol.u,1);
          label=name2, lw=2, linestyle=:dash)
    display(plt)

    # Print summary
    println("=== $name1 ===")
    println("Params: $(fit1.params), BIC: $(fit1.bic), SSR: $(fit1.ssr)")
    println("=== $name2 ===")
    println("Params: $(fit2.params), BIC: $(fit2.bic), SSR: $(fit2.ssr)")

    # Save CSV
    df_out = DataFrame(
        Model  = [name1, name2],
        Params = [string(fit1.params), string(fit2.params)],
        BIC    = [fit1.bic, fit2.bic],
        SSR    = [fit1.ssr, fit2.ssr]
    )
    CSV.write(output_csv, df_out)
    println("Results saved to $output_csv")
end


# ────────────────────────────────────────────────────────────────────────────
# 2. Compare same or different models across two datasets
# ────────────────────────────────────────────────────────────────────────────
"""
compare_datasets(
    df1::DataFrame, name1::String, model1::Function, p0_1::Vector{<:Real};
    df2::DataFrame, name2::String, model2::Function, p0_2::Vector{<:Real};
    solver               = Rodas5(),
    bounds1              = nothing,
    bounds2              = nothing,
    fixed_params1        = nothing,
    fixed_params2        = nothing,
    show_stats::Bool     = false,
    output_csv::String   = "dataset_comparison.csv"
)

Fits a model to two different datasets via `run_single_fit`,
plots both fits side-by-side, prints stats, and writes a CSV summary.
"""
function compare_datasets(
    df1::DataFrame, name1::String, model1::Function, p0_1::Vector{<:Real},
    df2::DataFrame, name2::String, model2::Function, p0_2::Vector{<:Real};
    solver             = Rodas5(),
    bounds1            = nothing,
    bounds2            = nothing,
    fixed_params1      = nothing,
    fixed_params2      = nothing,
    show_stats::Bool   = false,
    output_csv::String = "dataset_comparison.csv"
)
    # Fit first dataset
    fit1 = run_single_fit(
        df1, p0_1;
        model        = model1,
        fixed_params = fixed_params1,
        solver       = solver,
        bounds       = bounds1,
        show_stats   = show_stats
    )

    # Fit second dataset
    fit2 = run_single_fit(
        df2, p0_2;
        model        = model2,
        fixed_params = fixed_params2,
        solver       = solver,
        bounds       = bounds2,
        show_stats   = show_stats
    )

    # Extract data for plotting
    df_avg1 = extract_day_averages_from_df(df1)
    df_avg2 = extract_day_averages_from_df(df2)
    x1, y1  = Float64.(df_avg1.Day), Float64.(df_avg1.Average)
    x2, y2  = Float64.(df_avg2.Day), Float64.(df_avg2.Average)

    # Plot
    plt = scatter(
        x1, y1;
        label  = "Data - $name1",
        color  = :green,
        xlabel = "Day",
        ylabel = "Value",
        title  = "Dataset Comparison: $name1 vs $name2",
        legend = :bottomright
    )
    plot!(plt, fit1.sol.t, getindex.(fit1.sol.u,1);
          label="Model - $name1", color=:green, lw=2)

    scatter!(plt, x2, y2;
             label  = "Data - $name2",
             color  = :purple)
    plot!(plt, fit2.sol.t, getindex.(fit2.sol.u,1);
          label="Model - $name2", color=:purple, lw=2, linestyle=:dash)
    display(plt)

    # Print summary
    println("=== $name1 ===")
    println("Params: $(fit1.params), BIC: $(fit1.bic), SSR: $(fit1.ssr)")
    println("=== $name2 ===")
    println("Params: $(fit2.params), BIC: $(fit2.bic), SSR: $(fit2.ssr)")

    # Save CSV
    df_out = DataFrame(
        Dataset = [name1, name2],
        Params  = [string(fit1.params), string(fit2.params)],
        BIC     = [fit1.bic, fit2.bic],
        SSR     = [fit1.ssr, fit2.ssr]
    )
    CSV.write(output_csv, df_out)
    println("Results saved to $output_csv")
end

<<<<<<< HEAD
"""
compare_models_dict(
    df::DataFrame,
    specs::Dict{String,<:NamedTuple},;
    default_solver        = Rodas5(),
    show_stats::Bool      = false,
    output_csv::String    = "all_models_comparison.csv"
)

Fits each model in `specs` to `df`, allowing each spec to override solver,
plots all model curves together, prints a summary table, and writes results to CSV.

Each `specs[name]` should be a NamedTuple with fields:
  • model::Function
  • p0::Vector{<:Real}
  • bounds::Vector{Tuple{<:Real,<:Real}}
  • fixed_params::Union{Nothing,Vector{<:Real}}
  • (optional) solver::Any  # e.g. Rodas5() or Tsit5()
"""
function compare_models_dict(
    df::DataFrame,
    specs::Dict{String,<:NamedTuple};
    default_solver        = Rodas5(),
    show_stats::Bool      = false,
    output_csv::String    = "all_models_comparison.csv"
)
    fits = Dict{String,Any}()
    results = NamedTuple[]
    # Fit each model
    for (name, spec) in specs
        solver_i = haskey(spec, :solver) ? spec.solver : default_solver
        fit = run_single_fit(
            df, spec.p0;
            model        = spec.model,
            fixed_params = spec.fixed_params,
            solver       = solver_i,
            bounds       = spec.bounds,
            show_stats   = show_stats
        )
        fits[name] = fit
        push!(results, (
            Model  = name,
            Params = fit.params,
            BIC    = fit.bic,
            SSR    = fit.ssr
        ))
    end

    # Summary DataFrame
    df_summary = DataFrame(
        Model  = [r.Model for r in results],
        Params = [string(r.Params) for r in results],
        BIC    = [r.BIC for r in results],
        SSR    = [r.SSR for r in results]
    )
    # Print BIC table
    println("
BIC Summary:")
    display(df_summary[:, [:Model, :BIC]])

    # Save summary CSV
    CSV.write(output_csv, df_summary)
    println("Summary saved to $output_csv")

    # Plot data + model curves
    df_avg = extract_day_averages_from_df(df)
    x, y = Float64.(df_avg.Day), Float64.(df_avg.Average)
    plt = scatter(x, y;
                  label="Data",
                  xlabel="Day",
                  ylabel="Value",
                  title="All Models Comparison",
                  legend=:bottomright)
    for name in keys(fits)
        fit = fits[name]
        plot!(plt, fit.sol.t, getindex.(fit.sol.u,1);
              label=name, lw=2)
    end
    display(plt)

    # Collect raw predictions
    pred_rows = NamedTuple[]
    for (name, fit) in pairs(fits)
        for (t, u) in zip(fit.sol.t, fit.sol.u)
            push!(pred_rows, (Model=name, Time=t, Prediction=u[1]))
        end
    end
    df_preds = DataFrame(pred_rows)
    preds_csv = replace(output_csv, r"\.csv$" => "_predictions.csv")
    CSV.write(preds_csv, df_preds)
    println("Predictions saved to $preds_csv")

    return fits
end

# 1) plain logistic: p = (r, K)
function logistic_growth!(du,u,p,t)
  r,K = p; du[1] = r*u[1]*(1 - u[1]/K)
end

# 2) logistic + death: p = (r, K, δ)
function logistic_growth_with_death!(du,u,p,t)
  r,K,δ = p; du[1] = r*u[1]*(1 - u[1]/K) - δ*u[1]
end

# 3) Gompertz: p = (a, b)
function gompertz_growth!(du,u,p,t)
  a,b = p; du[1] = a*u[1]*exp(-b*t)
end

# 4) Gompertz + death: p = (a, b, δ)
function gompertz_growth_with_death!(du,u,p,t)
  a,b,δ = p; du[1] = a*u[1]*exp(-b*t) - δ*u[1]
end

# 5) exp with lag: p = (r, t_lag)
function exponential_growth_with_delay!(du,u,p,t)
  r,tlag = p; du[1] = (t>=tlag ? r : 0.0)*u[1]
end

# 6) logistic with lag: p = (r, K, t_lag)
function logistic_growth_with_delay!(du,u,p,t)
  r,K,tlag = p; du[1] = (t>=tlag ? r : 0.0)*u[1]*(1-u[1]/K)
end

end # module V1SimpleODE
=======
end
>>>>>>> be329322
<|MERGE_RESOLUTION|>--- conflicted
+++ resolved
@@ -17,7 +17,6 @@
 using Statistics
 
 """
-<<<<<<< HEAD
     extract_day_averages_from_df(dfTemp)
 
 Extracts non-missing values from a DataFrame and assigns time indices.
@@ -58,66 +57,7 @@
 
     return x, y
 end
-=======
-    extract_sample_trajectories(file_name)
->>>>>>> be329322
-
-    Takes a data file that has two columns. One column of names that are formatted like so:
-    "...Replicate2...Day2...Classifier..." and will average all the replicate of each respective day and classifier until you
-    ouput a  
-"""
-
-<<<<<<< HEAD
-Extracts non-missing values from the column "Day Averages" in the given DataFrame and assigns time indices.
-Returns two Float64 arrays: time points `x` and values `y`. Note that names for lines need to follow this pattern <celltype>_<drug_concentration>_<treated/untreated>_<Day#>_<Tile-#>_<Well/Sample>.
-
-"""
-
-function extractData(df::DataFrame)
-=======
-function extract_sample_trajectories(file_path::String)
-    df = CSV.read(file_path, DataFrame)
-
-    # Rename columns for clarity
-    rename!(df, Dict(names(df)[1] => :Sample, names(df)[2] => :Count))
-
-    # === Extract day number from the Sample string ===
-    df[!, :Day] = [occursin(r"Day\d+", s) ? parse(Int, match(r"Day(\d+)", s).captures[1]) : missing for s in df.Sample]
-
-    # === Extract base sample name by removing Replicate and Day identifiers ===
-    df[!, :Base] = [replace(s, r"_Replicate\d+_Day\d+" => "") for s in df.Sample]
-
-    # Sort for consistency
-    sort!(df, [:Base, :Day])
-
-    # === Group and average every blank replicates per Base + Day ===
-    grouped = groupby(df, [:Base, :Day])
-    summarized = combine(grouped, :Count => mean => :Avg)
-
-    # === Prepare storage and plotting ===
-    results = Dict{String, NamedTuple{(:x, :y), Tuple{Vector{Int}, Vector{Float64}}}}()
-    plot(title="Sample Group Trajectories", xlabel="Day", ylabel="Avg Cell Count", legend=:topright)
-
-    for base in unique(summarized.Base)
-        sub = summarized[summarized.Base .== base, :]
-        x = sub.Day
-        y = sub.Avg
-
-        # Save result
-        results[base] = (x = x, y = y)
-
-        # Log to terminal
-        println("\nGroup: $base")
-        println("  Days (x): ", x)
-        println("  Averages (y): ", y)
-
-        # Add to plot
-        plot!(x, y, label=base, lw=2)
-    end
-
-    display(current())
-    return results
-end
+
 
 """
     extractData(file_name)
@@ -128,7 +68,6 @@
 function extractData(file_name)
     df = CSV.read(file_name, DataFrame)
 
->>>>>>> be329322
     x = []
     y = []
     current_day = 1
@@ -145,11 +84,8 @@
     y = Float64.(y)
     
     return x, y
-<<<<<<< HEAD
-end
-=======
-end 
->>>>>>> be329322
+end
+
 
 """
     setUpProblem(model, xdata, ydata, solver, u0, p, tspan, bounds)
@@ -435,7 +371,6 @@
     println("Results saved to $output_csv")
 end
 
-<<<<<<< HEAD
 """
 compare_models_dict(
     df::DataFrame,
@@ -549,6 +484,7 @@
 # 4) Gompertz + death: p = (a, b, δ)
 function gompertz_growth_with_death!(du,u,p,t)
   a,b,δ = p; du[1] = a*u[1]*exp(-b*t) - δ*u[1]
+
 end
 
 # 5) exp with lag: p = (r, t_lag)
@@ -561,7 +497,4 @@
   r,K,tlag = p; du[1] = (t>=tlag ? r : 0.0)*u[1]*(1-u[1]/K)
 end
 
-end # module V1SimpleODE
-=======
-end
->>>>>>> be329322
+end # module V1SimpleODE